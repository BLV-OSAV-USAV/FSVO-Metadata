{
  "dct:identifier": "6eafa052-a8e3-468c-91cc-5f4880bb0d86",
  "schema:image": "https://cdn.pixabay.com/photo/2014/06/03/19/38/board-361516_1280.jpg",
  "dct:title": {
    "de": "Das ist ein Test -- editier mich!",
    "fr": "C'est un test -- change-moi !",
    "it": "Questo è un test... cambiami!",
    "en": "This is a test -- edit me!"
  },
  "dct:description": {
    "de": "Hier kannst du irgendeine Beschreibung hinzufügen. Die sollte sich idealerweise auf den Datensatz beziehen ;)\r\n",
    "fr": "Tu peux ajouter ici une description. Elle doit idéalement se rapporter à l'enregistrement ;)",
    "it": "Qui puoi aggiungere una descrizione. Idealmente, dovrebbe fare riferimento al record ;)",
    "en": "You can add any description here. Ideally, it should refer to the data record ;)\r\n\r\nchanged i14y-setting to test possible push.\r\nappartently, this is true by default. what will be the publication process?"
  },
  "dcat:theme": [
    "agriculture",
    "sct"
  ],
  "dcat:keyword": [
    "edit-test",
    "data"
  ],
  "adms:status": "workInProgress",
  "dct:accessRights": "NON_PUBLIC",
  "dcatap:availability": "EXPERIMENTAL",
  "bv:classification": "none",
  "bv:personalData": "none",
<<<<<<< HEAD
=======
  "bv:i14y": {
    "bv:mustBePublished": true
  },
  "dct:publisher": "BLW-OFAG-UFAG-FOAG",
  "dcat:contactPoint": {
    "schema:name": "john doe",
    "schema:email": "johndoes mailaddress"
  },
>>>>>>> 16d306d4
  "prov:qualifiedAttribution": [
    {
      "prov:agent": "p-2959456",
      "schema:name": "NN",
      "schema:email": "nomen.nescio",
      "dcat:hadRole": "businessDataOwner"
    },
    {
      "prov:agent": "p-1ZLWBXSJD",
      "schema:name": "toBeDecided",
      "schema:email": "t.bd@blw.admin.ch",
      "dcat:hadRole": "dataSteward"
    }
  ],
  "dct:issued": "2025-04-11",
  "dct:modified": "2025-04-11",
  "dct:accrualPeriodicity": "QUARTERLY",
  "dct:temporal": {
    "dcat:start_date": "",
    "dcat:end_date": ""
  },
  "bv:abrogation": "",
  "dct:spatial": "CH",
  "dcat:landingPage": "example.com",
  "bv:geoIdentifier": "bla",
  "dcatap:applicableLegislation": [
    "https://www.fedlex.admin.ch/eli/oc/2022/491/de@art_5",
    "example.com"
  ],
  "prov:wasGeneratedBy": [
    "link or name of an related business-process"
  ],
  "prov:wasDerivedFrom": [
    "link or id fromwhich this dataset was derivec"
  ],
  "bv:itSystem": "IT_SYSTEM_NAME",
  "dcat:version": "0.0.1",
  "schema:comment": "hello, I am an innocent comment",
  "dcat:distribution": [
    {
      "dct:identifier": "3519e342-8bb1-4aec-b1b9-2b3bc518c384",
      "dct:title": {
        "de": "Distribution Title (DE)",
        "fr": "Distribution Title (FR)",
        "it": "Distribution Title (IT)",
        "en": "Distribution Title (EN)"
      },
      "dct:description": {
        "de": "Distribution Description (DE)\r\nLet's try *some* **markup** \\n\\n\\n and obviously line breaks",
        "fr": "Distribution Description (FR)",
        "it": "Distribution Description (IT)",
        "en": "Distribution Description (EN)"
      },
      "dcat:accessURL": "linkToDownloadlink.page.com",
      "adms:status": "workInProgress",
      "dcatap:availability": "AVAILABLE",
      "dct:format": "bat",
      "dct:modified": "0001-10-01",
      "dcat:downloadURL": "downloadURL_for_ogd.questionmark",
      "dct:conformsTo": "reference to a standard or specification",
      "dct:license": "cc-zero",
      "schema:comment": "distribution_comment"
    }
  ],
  "bv:archivalValue": false,
  "dct:publisher": "BLW-OFAG-UFAG-FOAG",
  "bv:externalCatalogs": null
}<|MERGE_RESOLUTION|>--- conflicted
+++ resolved
@@ -26,17 +26,11 @@
   "dcatap:availability": "EXPERIMENTAL",
   "bv:classification": "none",
   "bv:personalData": "none",
-<<<<<<< HEAD
-=======
-  "bv:i14y": {
-    "bv:mustBePublished": true
-  },
   "dct:publisher": "BLW-OFAG-UFAG-FOAG",
   "dcat:contactPoint": {
     "schema:name": "john doe",
     "schema:email": "johndoes mailaddress"
   },
->>>>>>> 16d306d4
   "prov:qualifiedAttribution": [
     {
       "prov:agent": "p-2959456",
